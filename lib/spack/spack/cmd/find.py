--- conflicted
+++ resolved
@@ -87,82 +87,6 @@
         dest='missing',
         help='Show missing dependencies as well as installed specs.')
     subparser.add_argument(
-<<<<<<< HEAD
-        '-M', '--only-missing', action='store_true',
-        help='Show only missing dependencies.')
-    subparser.add_argument(
-        '-N', '--namespace', action='store_true',
-        help='Show fully qualified package names.')
-
-    subparser.add_argument(
-        'query_specs', nargs=argparse.REMAINDER,
-        help='optional specs to filter results')
-
-
-def gray_hash(spec, length):
-    return colorize('@K{%s}' % spec.full_hash(length))
-
-
-def display_specs(specs, **kwargs):
-    mode = kwargs.get('mode', 'short')
-    hashes = kwargs.get('long', False)
-    namespace = kwargs.get('namespace', False)
-
-    hlen = 7
-    if kwargs.get('very_long', False):
-        hashes = True
-        hlen = None
-
-    # Make a dict with specs keyed by architecture and compiler.
-    index = index_by(specs, ('architecture', 'compiler'))
-
-    # Traverse the index and print out each package
-    for i, (architecture, compiler) in enumerate(sorted(index)):
-        if i > 0: print
-
-        header = "%s{%s} / %s{%s}" % (
-            spack.spec.architecture_color, architecture,
-            spack.spec.compiler_color, compiler)
-        tty.hline(colorize(header), char='-')
-
-        specs = index[(architecture,compiler)]
-        specs.sort()
-
-        nfmt = '.' if namespace else '_'
-        abbreviated = [s.format('$%s$@$+' % nfmt, color=True) for s in specs]
-        if mode == 'paths':
-            # Print one spec per line along with prefix path
-            width = max(len(s) for s in abbreviated)
-            width += 2
-            format = "    %%-%ds%%s" % width
-
-            for abbrv, spec in zip(abbreviated, specs):
-                if hashes:
-                    print gray_hash(spec, hlen),
-                print format % (abbrv, spec.prefix)
-
-        elif mode == 'deps':
-            for spec in specs:
-                print spec.tree(
-                    format='$%s$@$+' % nfmt,
-                    color=True,
-                    indent=4,
-                    prefix=(lambda s: gray_hash(s, hlen)) if hashes else None)
-
-        elif mode == 'short':
-            def fmt(s):
-                string = ""
-                if hashes:
-                    string += gray_hash(s, hlen) + ' '
-                string += s.format('$-%s$@$+' % nfmt, color=True)
-
-                return string
-            colify(fmt(s) for s in specs)
-
-        else:
-            raise ValueError(
-                "Invalid mode for display_specs: %s. Must be one of (paths, deps, short)." % mode)
-=======
         '-v', '--variants',
         action='store_true',
         dest='variants',
@@ -185,7 +109,6 @@
     if args.explicit and args.implicit:
         tty.error('You can\'t pass -E and -e options simultaneously.')
         raise SystemExit(1)
->>>>>>> 098af179
 
     # Set up query arguments.
     installed, known = True, any

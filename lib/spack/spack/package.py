--- conflicted
+++ resolved
@@ -37,12 +37,10 @@
 import re
 import textwrap
 import time
-<<<<<<< HEAD
-import glob
 import itertools
-=======
 import string
->>>>>>> 098af179
+import hashlib
+import base64
 
 import llnl.util.tty as tty
 import spack
@@ -67,16 +65,9 @@
 from spack.util.compression import allowed_archive
 from spack.util.environment import dump_environment
 from spack.util.executable import ProcessError, which
+from spack.util.package_hash import package_hash
 from spack.version import *
-<<<<<<< HEAD
-from urlparse import urlparse
-from spack.util.package_hash import package_hash
-import hashlib
-import base64
-=======
 from spack import directory_layout
-
->>>>>>> 098af179
 
 """Allowed URL schemes for spack packages."""
 _ALLOWED_URL_SCHEMES = ["http", "https", "ftp", "file", "git"]
@@ -861,8 +852,6 @@
         else:
             touch(no_patches_file)
 
-<<<<<<< HEAD
-
     def patches_to_apply(self):
         """If the patch set does not change between two invocations of spack,
            then all patches in the set will be applied in the same order"""
@@ -889,9 +878,6 @@
         return base64.b32encode(
             hashlib.sha1(''.join(sorted(hashContent))).digest()).lower()
 
-
-=======
->>>>>>> 098af179
     @property
     def namespace(self):
         namespace, dot, module = self.__module__.rpartition('.')
